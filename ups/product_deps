--- conflicted
+++ resolved
@@ -1,10 +1,6 @@
 # The parent line must be the first non-comment line in the file
 # This line defines the product name and version
-<<<<<<< HEAD
-parent	larcoreobj	v1_03_00
-=======
 parent	larcoreobj	v1_04_00
->>>>>>> 893ba666
 defaultqual	e10
 
 # These optional lines define the installed directories where

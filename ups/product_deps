# The parent line must be the first non-comment line in the file
# This line defines the product name and version
<<<<<<< HEAD
parent	larcoreobj	v08_03_01
=======
parent	larcoreobj	v08_15_00_rc0
>>>>>>> 66534ae8
defaultqual	e17

# These optional lines define the installed directories where
# headers, libraries, and executables will be found
# Use them only if your product does not conform to the defaults
# Format: directory_type directory_path directory_name
# The only recognized values of the first field are fcldir, incdir, libdir, and bindir
# The only recognized values of the second field are product_dir, fq_dir, and -
# The third field is not constrained.
# Defaults:
# incdir  product_dir  include
# fcldir  product_dir  fcl
# libdir  fq_dir       lib
# bindir  fq_dir       bin

fcldir product_dir job
gdmldir product_dir
#
product         version
canvas_root_io	v1_03_03

cetbuildtools	v7_11_00	-	only_for_build
end_product_list

qualifier	canvas_root_io	notes
e17:debug	e17:debug
e17:prof	e17:prof
c2:debug	c2:debug
c2:prof		c2:prof
end_qualifier_list

# Preserve tabs and formatting in emacs and vi / vim:

### Local Variables:
### tab-width: 8
### End:<|MERGE_RESOLUTION|>--- conflicted
+++ resolved
@@ -1,10 +1,6 @@
 # The parent line must be the first non-comment line in the file
 # This line defines the product name and version
-<<<<<<< HEAD
 parent	larcoreobj	v08_03_01
-=======
-parent	larcoreobj	v08_15_00_rc0
->>>>>>> 66534ae8
 defaultqual	e17
 
 # These optional lines define the installed directories where

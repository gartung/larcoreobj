# The parent line must be the first non-comment line in the file
# This line defines the product name and version
parent	larcoreobj	v1_02_00
defaultqual	e10

# These optional lines define the installed directories where
# headers, libraries, and executables will be found
# Use them only if your product does not conform to the defaults
# Format: directory_type directory_path directory_name
# The only recognized values of the first field are fcldir, incdir, libdir, and bindir
# The only recognized values of the second field are product_dir, fq_dir, and -
# The third field is not constrained.
# Defaults:
# incdir  product_dir  include
# fcldir  product_dir  fcl
# libdir  fq_dir       lib
# bindir  fq_dir       bin

fcldir product_dir job
gdmldir product_dir
#
# we list geant4 explicitly because we are going to set GDML_SCHEMA_DIR 
# Defining GDML_SCHEMA_DIR here is a temporary hack
product         version
canvas		v1_03_02

cetbuildtools	v5_02_04	-	only_for_build
end_product_list

qualifier	canvas		notes
e10:debug	e10:nu:debug	
<<<<<<< HEAD
e10:opt		e10:nu:opt	
=======
e10:opt		e10:nu:opt		
>>>>>>> 668c85c8
e10:prof	e10:nu:prof	
end_qualifier_list

# Preserve tabs and formatting in emacs and vi / vim:

### Local Variables:
### tab-width: 8
### End:<|MERGE_RESOLUTION|>--- conflicted
+++ resolved
@@ -29,11 +29,7 @@
 
 qualifier	canvas		notes
 e10:debug	e10:nu:debug	
-<<<<<<< HEAD
 e10:opt		e10:nu:opt	
-=======
-e10:opt		e10:nu:opt		
->>>>>>> 668c85c8
 e10:prof	e10:nu:prof	
 end_qualifier_list
 
